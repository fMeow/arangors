--- conflicted
+++ resolved
@@ -385,35 +385,108 @@
         Ok(result)
     }
 
-<<<<<<< HEAD
-    /// Return the currently running server-side transactions
-    ///
-    /// # Note
-    /// this function would make a request to arango server.
-    #[maybe_async]
-    pub async fn list_transactions(&self) -> Result<Vec<TransactionState>, ClientError> {
-        let url = self.base_url.join("_api/transaction").unwrap();
-
-        let resp = self.session.get(url, "").await?;
-
-        let result: TransactionList = deserialize_response(resp.body())?;
-        Ok(result.transactions)
-    }
-
-    /// Begin a server-side transaction, the transaction settings should specify
-    /// at least collections to be updated through the write list
-=======
     /// Create a new graph in the graph module.
     ///
     /// # Arguments
     /// * `graph` - The graph object to create, its name must be unique.
     /// * `wait_for_sync` - define if the request should wait until everything is synced to disc.
->>>>>>> c9b4a53f
-    ///
-    /// # Note
-    /// this function would make a request to arango server.
-    #[maybe_async]
-<<<<<<< HEAD
+    ///
+    /// # Note
+    /// this function would make a request to arango server.
+    #[maybe_async]
+    pub async fn create_graph(
+        &self,
+        graph: Graph,
+        wait_for_sync: bool,
+    ) -> Result<Graph, ClientError> {
+        let mut url = self.base_url.join(GHARIAL_API_PATH).unwrap();
+        url.set_query(Some(&format!("waitForSync={}", wait_for_sync)));
+
+        let resp = self
+            .session
+            .post(url, &serde_json::to_string(&graph)?)
+            .await?;
+
+        let result: GraphResponse = deserialize_response::<GraphResponse>(resp.body())?;
+
+        Ok(result.graph)
+    }
+
+    /// Retrieve an graph by name
+    ///
+    /// # Note
+    /// this function would make a request to arango server.
+    #[maybe_async]
+    pub async fn graph(&self, name: &str) -> Result<Graph, ClientError> {
+        let url = self
+            .base_url
+            .join(&format!("{}/{}", GHARIAL_API_PATH, name))
+            .unwrap();
+
+        let resp = self.session.get(url, "").await?;
+
+        let result: GraphResponse = deserialize_response::<GraphResponse>(resp.body())?;
+
+        Ok(result.graph)
+    }
+
+    /// Retrieve the list of created graphs.
+    ///
+    /// # Note
+    /// this function would make a request to arango server.
+    #[maybe_async]
+    pub async fn graphs(&self) -> Result<GraphCollection, ClientError> {
+        let url = self.base_url.join(GHARIAL_API_PATH).unwrap();
+
+        let resp = self.session.get(url, "").await?;
+
+        let result: GraphCollection = deserialize_response::<GraphCollection>(resp.body())?;
+
+        Ok(result)
+    }
+
+    /// Drops an existing graph object by name. Optionally all collections not used by other graphs can be dropped as well.
+    ///
+    /// # Arguments
+    /// * `name` - The name of the graph to drop
+    /// * `drop_collections`- if set to `true`, drops collections of this graph as well.
+    /// Collections will only be dropped if they are not used in other graphs.
+    ///
+    /// # Note
+    /// this function would make a request to arango server.
+    #[maybe_async]
+    pub async fn drop_graph(&self, name: &str, drop_collections: bool) -> Result<(), ClientError> {
+        let mut url = self
+            .base_url
+            .join(&format!("{}/{}", GHARIAL_API_PATH, name))
+            .unwrap();
+        url.set_query(Some(&format!("dropCollections={}", drop_collections)));
+
+        self.session.delete(url, "").await?;
+
+        Ok(())
+    }
+
+    /// Return the currently running server-side transactions
+    ///
+    /// # Note
+    /// this function would make a request to arango server.
+    #[maybe_async]
+    pub async fn list_transactions(&self) -> Result<Vec<TransactionState>, ClientError> {
+        let url = self.base_url.join("_api/transaction").unwrap();
+
+        let resp = self.session.get(url, "").await?;
+
+        let result: TransactionList = deserialize_response(resp.body())?;
+        Ok(result.transactions)
+    }
+
+    /// Begin a server-side transaction, the transaction settings should specify
+    /// at least collections to be updated through the write list
+    ///
+    /// # Note
+    /// this function would make a request to arango server.
+    #[maybe_async]
     pub async fn begin_transaction(
         &self,
         transaction_settings: TransactionSettings,
@@ -484,32 +557,10 @@
     }
 
     /// Read properties of a View
-=======
-    pub async fn create_graph(
-        &self,
-        graph: Graph,
-        wait_for_sync: bool,
-    ) -> Result<Graph, ClientError> {
-        let mut url = self.base_url.join(GHARIAL_API_PATH).unwrap();
-        url.set_query(Some(&format!("waitForSync={}", wait_for_sync)));
-
-        let resp = self
-            .session
-            .post(url, &serde_json::to_string(&graph)?)
-            .await?;
-
-        let result: GraphResponse = deserialize_response::<GraphResponse>(resp.body())?;
-
-        Ok(result.graph)
-    }
-
-    /// Retrieve an graph by name
->>>>>>> c9b4a53f
-    ///
-    /// # Note
-    /// this function would make a request to arango server.
-    #[maybe_async]
-<<<<<<< HEAD
+    ///
+    /// # Note
+    /// this function would make a request to arango server.
+    #[maybe_async]
     pub async fn view_properties(
         &self,
         view_name: &str,
@@ -517,17 +568,10 @@
         let url = self
             .base_url
             .join(&format!("_api/view/{}/properties", view_name))
-=======
-    pub async fn graph(&self, name: &str) -> Result<Graph, ClientError> {
-        let url = self
-            .base_url
-            .join(&format!("{}/{}", GHARIAL_API_PATH, name))
->>>>>>> c9b4a53f
-            .unwrap();
-
-        let resp = self.session.get(url, "").await?;
-
-<<<<<<< HEAD
+            .unwrap();
+
+        let resp = self.session.get(url, "").await?;
+
         let result: ArangoSearchViewProperties = deserialize_response(resp.body())?;
         Ok(result)
     }
@@ -557,19 +601,10 @@
     }
 
     /// Partially changes properties of an ArangoSearch View
-=======
-        let result: GraphResponse = deserialize_response::<GraphResponse>(resp.body())?;
-
-        Ok(result.graph)
-    }
-
-    /// Retrieve the list of created graphs.
->>>>>>> c9b4a53f
-    ///
-    /// # Note
-    /// this function would make a request to arango server.
-    #[maybe_async]
-<<<<<<< HEAD
+    ///
+    /// # Note
+    /// this function would make a request to arango server.
+    #[maybe_async]
     pub async fn update_view_properties(
         &self,
         view_name: &str,
@@ -654,29 +689,10 @@
     }
 
     ///Removes an Analyzer configuration identified by analyzer_name.
-=======
-    pub async fn graphs(&self) -> Result<GraphCollection, ClientError> {
-        let url = self.base_url.join(GHARIAL_API_PATH).unwrap();
-
-        let resp = self.session.get(url, "").await?;
-
-        let result: GraphCollection = deserialize_response::<GraphCollection>(resp.body())?;
-
-        Ok(result)
-    }
-
-    /// Drops an existing graph object by name. Optionally all collections not used by other graphs can be dropped as well.
-    ///
-    /// # Arguments
-    /// * `name` - The name of the graph to drop
-    /// * `drop_collections`- if set to `true`, drops collections of this graph as well.
-    /// Collections will only be dropped if they are not used in other graphs.
->>>>>>> c9b4a53f
-    ///
-    /// # Note
-    /// this function would make a request to arango server.
-    #[maybe_async]
-<<<<<<< HEAD
+    ///
+    /// # Note
+    /// this function would make a request to arango server.
+    #[maybe_async]
     pub async fn drop_analyzer(
         &self,
         analyzer_name: &str,
@@ -690,18 +706,6 @@
 
         let result: AnalyzerDescription = deserialize_response(resp.body())?;
         Ok(result)
-=======
-    pub async fn drop_graph(&self, name: &str, drop_collections: bool) -> Result<(), ClientError> {
-        let mut url = self
-            .base_url
-            .join(&format!("{}/{}", GHARIAL_API_PATH, name))
-            .unwrap();
-        url.set_query(Some(&format!("dropCollections={}", drop_collections)));
-
-        self.session.delete(url, "").await?;
-
-        Ok(())
->>>>>>> c9b4a53f
     }
 }
 
